--- conflicted
+++ resolved
@@ -39,12 +39,7 @@
     "screeninfo>=0.8.1; platform_system != 'darwin'",
     "typing-extensions>=4.12.2",
     "uuid7>=0.1.0",
-<<<<<<< HEAD
 ]
-=======
-    "patchright>=1.52.5",
-    "aiofiles>=24.1.0"]
->>>>>>> d5d8e390
 # google-api-core: only used for Google LLM APIs
 # pyperclip: only used for examples that use copy/paste
 # pyobjc: only used to get screen resolution on macOS
