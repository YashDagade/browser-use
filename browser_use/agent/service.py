--- conflicted
+++ resolved
@@ -1232,9 +1232,6 @@
 			gc.collect()
 
 		except Exception as e:
-<<<<<<< HEAD
-			logger.error(f'Error during cleanup: {e}')
-=======
 			logger.error(f'Error during cleanup: {e}')
 
 	async def _update_action_models_for_page(self, page) -> None:
@@ -1246,5 +1243,4 @@
 
 		# Update done action model too
 		self.DoneActionModel = self.controller.registry.create_action_model(include_actions=['done'], page=page)
-		self.DoneAgentOutput = AgentOutput.type_with_custom_actions(self.DoneActionModel)
->>>>>>> d22a9db4
+		self.DoneAgentOutput = AgentOutput.type_with_custom_actions(self.DoneActionModel)